---
id: mongodb-server-versions
title: 'Mongodb Server Versions'
---


This Guide will show what MongoDB Server versions were the default for versions of `mongodb-memory-server-core` and the guidelines of when the version gets changed

*<sub>Some expressions will use [npm's semver convention](https://www.npmjs.com/package/semver).</sub>*

## When a Version gets upgraded

In a new major version of `mongodb-memory-server-core` (`X.0.0`), the default mongodb binary version may be upgraded, either the major or a minor version `X.X.0`.  
In a minor version of `mongodb-memory-server-core` (`0.X.0`), the default mongodb binary version may be upgraded to the latest patch version `0.0.X`.  
In a patch version of `mongodb-memory-server-core` (`0.0.X`), the default mongodb binary version will not be changed.

There are some exceptions:

- A mongodb binary may go offline (not being able to download it anymore), then the default version will be changed and a *minor* (`0.X.0`) release will happen.
- A mongodb binary may be brocken, then the default version will be changed and a *minor* (`0.X.0`) release will happen.

The versions with a brocken default binary may get deprecated (when possible).

<<<<<<< HEAD
:::note
Starting with MongoDB version 5.0, the default versions for `mongodb-memory-server-core` will only be major `X.0` versions (no `X.X` versions), see [MongoDB Versioning](https://docs.mongodb.com/manual/reference/versioning/#std-label-release-version-numbers).
:::

## Version Table

| `mongodb-memory-server-core` Version | Default MongoDB Version |
| :----------------------------------: | :---------------------: |
| 8.0.x - 8.0.x                        | 5.0.3                   |
=======
For Packages that are named with a version (like `mongodb-memory-server-global-4.2`), the patch version (`0.0.X`) of a binary may be changed with minor (`0.X.0`) releases.

## `mongodb-memory-server-core` Version Table

| `mongodb-memory-server-core` Version | Default MongoDB Version |
| :----------------------------------: | :---------------------: |
| 7.5.x - 7.5.x                        | 4.0.27                  |
>>>>>>> 1798801f
| 7.0.x - 7.4.x                        | 4.0.25                  |
| 6.4.x - 6.9.x                        | 4.0.14                  |
| 6.0.x - 6.4.x                        | 4.0.3                   |

## `mongodb-memory-server-global-*` Version Table

This Section will show all `mongodb-memory-server-global-*` packages that ever existed for this Project, what Version they provide in the latest version and what Branch they will be updated from.

If the branch is named like `old/`, then it means that this package will not be updated for new major versions anymore. (Example if the package is in `old/6.x`, then it will not get any updates to 7.0 or higher)

| Package Name                        | Provided MongoDB Version | Current Branch |
| :---------------------------------: | :----------------------: | :------------: |
| `mongodb-memory-server-global-4.4`  | 4.4.10                   | `master`       |
| `mongodb-memory-server-global-4.2`  | 4.2.17                   | `master`       |
| `mongodb-memory-server-global-4.0`  | 4.0.27                   | `master`       |
| `mongodb-memory-server-global-3.6`  | 3.6.23                   | `master`       |
| `mongodb-memory-server-global-3.4`  | 3.4.20                   | `old/6.x`      |<|MERGE_RESOLUTION|>--- conflicted
+++ resolved
@@ -21,25 +21,18 @@
 
 The versions with a brocken default binary may get deprecated (when possible).
 
-<<<<<<< HEAD
+For Packages that are named with a version (like `mongodb-memory-server-global-4.2`), the patch version (`0.0.X`) of a binary may be changed with minor (`0.X.0`) releases.
+
 :::note
 Starting with MongoDB version 5.0, the default versions for `mongodb-memory-server-core` will only be major `X.0` versions (no `X.X` versions), see [MongoDB Versioning](https://docs.mongodb.com/manual/reference/versioning/#std-label-release-version-numbers).
 :::
-
-## Version Table
-
-| `mongodb-memory-server-core` Version | Default MongoDB Version |
-| :----------------------------------: | :---------------------: |
-| 8.0.x - 8.0.x                        | 5.0.3                   |
-=======
-For Packages that are named with a version (like `mongodb-memory-server-global-4.2`), the patch version (`0.0.X`) of a binary may be changed with minor (`0.X.0`) releases.
 
 ## `mongodb-memory-server-core` Version Table
 
 | `mongodb-memory-server-core` Version | Default MongoDB Version |
 | :----------------------------------: | :---------------------: |
+| 8.0.x - 8.0.x                        | 5.0.3                   |
 | 7.5.x - 7.5.x                        | 4.0.27                  |
->>>>>>> 1798801f
 | 7.0.x - 7.4.x                        | 4.0.25                  |
 | 6.4.x - 6.9.x                        | 4.0.14                  |
 | 6.0.x - 6.4.x                        | 4.0.3                   |
