{
  "name": "mongodb-memory-server-global-3.6",
<<<<<<< HEAD
  "version": "8.0.0-beta.7",
  "mongodb_version": "3.6.20",
=======
  "version": "7.5.1",
  "mongodb_version": "3.6.23",
>>>>>>> 1798801f
  "description": "MongoDB Server for testing (auto-download 3.6 version to ~/.cache/mongodb-binaries).",
  "main": "index.js",
  "types": "index.d.ts",
  "license": "MIT",
  "repository": {
    "type": "git",
    "url": "https://github.com/nodkz/mongodb-memory-server.git",
    "directory": "packages/mongodb-memory-server-global-3.6"
  },
  "engines": {
    "node": ">=12.22.0"
  },
  "homepage": "https://github.com/nodkz/mongodb-memory-server",
  "keywords": [
    "mongodb",
    "mongoose",
    "mock",
    "stub",
    "mockgoose",
    "mongodb-prebuilt",
    "mongomem"
  ],
  "dependencies": {
<<<<<<< HEAD
    "mongodb-memory-server-core": "8.0.0-beta.7",
    "tslib": "^2.3.1"
=======
    "mongodb-memory-server-core": "7.5.1",
    "tslib": "^2.3.0"
>>>>>>> 1798801f
  },
  "scripts": {
    "postinstall": "node ./postinstall.js"
  }
}<|MERGE_RESOLUTION|>--- conflicted
+++ resolved
@@ -1,12 +1,7 @@
 {
   "name": "mongodb-memory-server-global-3.6",
-<<<<<<< HEAD
   "version": "8.0.0-beta.7",
-  "mongodb_version": "3.6.20",
-=======
-  "version": "7.5.1",
   "mongodb_version": "3.6.23",
->>>>>>> 1798801f
   "description": "MongoDB Server for testing (auto-download 3.6 version to ~/.cache/mongodb-binaries).",
   "main": "index.js",
   "types": "index.d.ts",
@@ -30,13 +25,8 @@
     "mongomem"
   ],
   "dependencies": {
-<<<<<<< HEAD
     "mongodb-memory-server-core": "8.0.0-beta.7",
     "tslib": "^2.3.1"
-=======
-    "mongodb-memory-server-core": "7.5.1",
-    "tslib": "^2.3.0"
->>>>>>> 1798801f
   },
   "scripts": {
     "postinstall": "node ./postinstall.js"
