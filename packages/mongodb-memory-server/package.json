--- conflicted
+++ resolved
@@ -1,10 +1,6 @@
 {
   "name": "mongodb-memory-server",
-<<<<<<< HEAD
-  "version": "8.0.0-beta.12",
-=======
   "version": "8.5.2",
->>>>>>> a621f5d0
   "description": "MongoDB Server for testing (auto-download latest version). The server will allow you to connect your favourite ODM or client library to the MongoDB Server and run parallel integration tests isolated from each other.",
   "main": "index.js",
   "types": "index.d.ts",
@@ -28,11 +24,7 @@
     "mongomem"
   ],
   "dependencies": {
-<<<<<<< HEAD
-    "mongodb-memory-server-core": "8.0.0-beta.12",
-=======
     "mongodb-memory-server-core": "8.5.2",
->>>>>>> a621f5d0
     "tslib": "^2.3.1"
   },
   "scripts": {
